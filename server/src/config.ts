import { connection, documents, onEvent } from './server'
import fetch from 'node-fetch'
import { platform } from 'os'
<<<<<<< HEAD
import { createWriteStream, chmodSync, createReadStream, unlinkSync, read } from 'fs'
import * as unzip from 'unzip-stream'
=======
import { createWriteStream, chmodSync, createReadStream, unlinkSync, read, WriteStream } from 'fs'
import * as unzip from 'unzip'
>>>>>>> ced6e279
import { postError } from './utils'
import { execSync } from 'child_process'
import { serverLog } from './logging'
import { dirname } from 'path'
<<<<<<< HEAD
import { DidChangeConfigurationParams } from 'vscode-languageserver/lib/main'
=======
import { DidChangeConfigurationParams } from 'vscode-languageserver'
>>>>>>> ced6e279
import { win } from './linter'

const url = {
  'win32': 'https://github.com/KhronosGroup/glslang/releases/download/master-tot/glslang-master-windows-x64-Release.zip',
  'linux': 'https://github.com/KhronosGroup/glslang/releases/download/master-tot/glslang-master-linux-Release.zip',
  'darwin': 'https://github.com/KhronosGroup/glslang/releases/download/master-tot/glslang-master-osx-Release.zip'
}

export let glslangReady = false

export interface Config {
  readonly shaderpacksPath: string
  readonly glslangPath: string
}

export let conf: Config = {shaderpacksPath: '', glslangPath: ''}

let supress = false

export async function onConfigChange(change: DidChangeConfigurationParams) {
  const temp = change.settings.mcglsl as Config
  if (temp.shaderpacksPath === conf.shaderpacksPath && temp.glslangPath === conf.glslangPath) return
  conf = {shaderpacksPath: temp['shaderpacksPath'].replace(/\\/g, '/'), glslangPath: temp['glslangValidatorPath'].replace(/\\/g, '/')}
  serverLog.debug(() => 'new config: ' + JSON.stringify(temp))
  serverLog.debug(() => 'old config: ' + JSON.stringify(conf))

  if (conf.shaderpacksPath === '' || conf.shaderpacksPath.replace(dirname(conf.shaderpacksPath), '') !== '/shaderpacks') {
    if (supress) return

    serverLog.error(() => 'shaderpack path not set or doesn\'t end in \'shaderpacks\'', null)
    supress = true

    const clicked = await connection.window.showErrorMessage(
      'mcglsl.shaderpacksPath is not set or doesn\'t end in \'shaderpacks\'. Please set it in your settings.',
      {title: 'Supress'}
    )
    supress = (clicked && clicked.title === 'Supress') ? true : false
    return
  }

  try {
    if (!execSync(conf.glslangPath).toString().startsWith('Usage')) {
      documents.all().forEach(onEvent)
      glslangReady = true
    } else {
      promptDownloadGlslang()
    }
  } catch (e) {
    if ((e.stdout.toString() as string).startsWith('Usage')) {
      documents.all().forEach(onEvent)
      glslangReady = true
    } else {
      promptDownloadGlslang()
    }
  }
}

async function promptDownloadGlslang() {
  const chosen = await connection.window.showErrorMessage(
    `[mc-glsl] glslangValidator not found at: '${conf.glslangPath}'.`,
    {title: 'Download'},
    {title: 'Cancel'}
  )

  if (!chosen || chosen.title !== 'Download') return

  downloadGlslang()
}

async function downloadGlslang() {
  connection.window.showInformationMessage('Downloading. Your settings will be updated automatically and you\'ll be notified when its done.')

  serverLog.info(() => 'downloading glslangValidator...')

  const res = await fetch(url[platform()])

  serverLog.info(() => 'glslangValidator downloaded. Extracting...')

  try {
    const zip = createWriteStream(conf.shaderpacksPath + '/glslangValidator.zip')
    res.body.pipe(zip)

<<<<<<< HEAD
    zip.on('finish', () => {
      createReadStream(conf.shaderpacksPath + '/glslangValidator.zip')
        .pipe(unzip.Parse())
        .on('entry', entry => {
          if (entry.path === 'bin/glslangValidator' + win ? '.exe' : '') {
            entry.pipe(createWriteStream(conf.shaderpacksPath + '/glslangValidator' + win ? '.exe' : ''))
            return
          }
          entry.autodrain()
        })
        .on('close', () => {
          chmodSync(conf.shaderpacksPath + '/glslangValidator' + win ? '.exe' : '', 0o775)
          unlinkSync(conf.shaderpacksPath + '/glslangValidator.zip')
          connection.sendNotification('update-config', conf.shaderpacksPath + '/glslangValidator' + win ? '.exe' : '')
          connection.window.showInformationMessage('glslangValidator has been downloaded to ' + conf.shaderpacksPath + '/glslangValidator. Your config should be updated automatically.')
          glslangReady = true
        })
=======
    const glslang = '/glslangValidator' + (win ? '.exe' : '')

    zip.on('finish', async () => {
      try {
        createReadStream(conf.shaderpacksPath + '/glslangValidator.zip')
          .pipe(unzip.Parse())
          .on('entry', entry => {
            try {
              if (entry.path === 'bin' + glslang) {
                entry.pipe(createWriteStream(conf.shaderpacksPath + glslang))
                return
              }
              entry.autodrain()
            } catch (e) {
              postError(e)
            }
          })
          .on('close', () => {
            try {
              chmodSync(conf.shaderpacksPath + glslang, 0o775)
              unlinkSync(conf.shaderpacksPath + '/glslangValidator.zip')
              connection.sendNotification('update-config', conf.shaderpacksPath + glslang)
              connection.window.showInformationMessage('glslangValidator has been downloaded to ' + conf.shaderpacksPath + '/glslangValidator. Your config should be updated automatically.')
              glslangReady = true
            } catch (e) {
              postError(e)
            }
          })
      } catch (e) {
        postError(e)
      }
>>>>>>> ced6e279
    })
  } catch (e) {
    postError(e)
  }
}<|MERGE_RESOLUTION|>--- conflicted
+++ resolved
@@ -1,22 +1,13 @@
 import { connection, documents, onEvent } from './server'
 import fetch from 'node-fetch'
 import { platform } from 'os'
-<<<<<<< HEAD
 import { createWriteStream, chmodSync, createReadStream, unlinkSync, read } from 'fs'
 import * as unzip from 'unzip-stream'
-=======
-import { createWriteStream, chmodSync, createReadStream, unlinkSync, read, WriteStream } from 'fs'
-import * as unzip from 'unzip'
->>>>>>> ced6e279
 import { postError } from './utils'
 import { execSync } from 'child_process'
 import { serverLog } from './logging'
 import { dirname } from 'path'
-<<<<<<< HEAD
-import { DidChangeConfigurationParams } from 'vscode-languageserver/lib/main'
-=======
 import { DidChangeConfigurationParams } from 'vscode-languageserver'
->>>>>>> ced6e279
 import { win } from './linter'
 
 const url = {
@@ -99,28 +90,9 @@
     const zip = createWriteStream(conf.shaderpacksPath + '/glslangValidator.zip')
     res.body.pipe(zip)
 
-<<<<<<< HEAD
-    zip.on('finish', () => {
-      createReadStream(conf.shaderpacksPath + '/glslangValidator.zip')
-        .pipe(unzip.Parse())
-        .on('entry', entry => {
-          if (entry.path === 'bin/glslangValidator' + win ? '.exe' : '') {
-            entry.pipe(createWriteStream(conf.shaderpacksPath + '/glslangValidator' + win ? '.exe' : ''))
-            return
-          }
-          entry.autodrain()
-        })
-        .on('close', () => {
-          chmodSync(conf.shaderpacksPath + '/glslangValidator' + win ? '.exe' : '', 0o775)
-          unlinkSync(conf.shaderpacksPath + '/glslangValidator.zip')
-          connection.sendNotification('update-config', conf.shaderpacksPath + '/glslangValidator' + win ? '.exe' : '')
-          connection.window.showInformationMessage('glslangValidator has been downloaded to ' + conf.shaderpacksPath + '/glslangValidator. Your config should be updated automatically.')
-          glslangReady = true
-        })
-=======
     const glslang = '/glslangValidator' + (win ? '.exe' : '')
 
-    zip.on('finish', async () => {
+    zip.on('finish', () => {
       try {
         createReadStream(conf.shaderpacksPath + '/glslangValidator.zip')
           .pipe(unzip.Parse())
@@ -149,7 +121,6 @@
       } catch (e) {
         postError(e)
       }
->>>>>>> ced6e279
     })
   } catch (e) {
     postError(e)
